/**
 * Copyright 2020 Inrupt Inc.
 *
 * Permission is hereby granted, free of charge, to any person obtaining a copy
 * of this software and associated documentation files (the "Software"), to deal in
 * the Software without restriction, including without limitation the rights to use,
 * copy, modify, merge, publish, distribute, sublicense, and/or sell copies of the
 * Software, and to permit persons to whom the Software is furnished to do so,
 * subject to the following conditions:
 *
 * The above copyright notice and this permission notice shall be included in
 * all copies or substantial portions of the Software.
 *
 * THE SOFTWARE IS PROVIDED "AS IS", WITHOUT WARRANTY OF ANY KIND, EXPRESS OR IMPLIED,
 * INCLUDING BUT NOT LIMITED TO THE WARRANTIES OF MERCHANTABILITY, FITNESS FOR A
 * PARTICULAR PURPOSE AND NONINFRINGEMENT. IN NO EVENT SHALL THE AUTHORS OR COPYRIGHT
 * HOLDERS BE LIABLE FOR ANY CLAIM, DAMAGES OR OTHER LIABILITY, WHETHER IN AN ACTION
 * OF CONTRACT, TORT OR OTHERWISE, ARISING FROM, OUT OF OR IN CONNECTION WITH THE
 * SOFTWARE OR THE USE OR OTHER DEALINGS IN THE SOFTWARE.
 */

import { Quad, NamedNode } from "rdf-js";
import { dataset, DataFactory } from "./rdfjs";
import { turtleToTriples, triplesToTurtle } from "./formats/turtle";
import { isLocalNode, resolveIriForLocalNodes } from "./datatypes";
import {
  UrlString,
  LitDataset,
  WithChangeLog,
  hasChangelog,
  WithResourceInfo,
  hasResourceInfo,
  LocalNode,
  unstable_WithAcl,
} from "./interfaces";
import {
  internal_parseResourceInfo,
  internal_defaultFetchOptions,
  internal_fetchAcl,
  getFetchedFrom,
} from "./resource";

/**
 * Initialise a new [[LitDataset]] in memory.
 *
 * @returns An empty [[LitDataset]].
 */
export function createLitDataset(): LitDataset {
  return dataset();
}

/**
 * Fetch a LitDataset from the given URL. Currently requires the LitDataset to be available as [Turtle](https://www.w3.org/TR/turtle/).
 *
 * @param url URL to fetch a [[LitDataset]] from.
 * @param options Optional parameter `options.fetch`: An alternative `fetch` function to make the HTTP request, compatible with the browser-native [fetch API](https://developer.mozilla.org/docs/Web/API/WindowOrWorkerGlobalScope/fetch#parameters).
 * @returns Promise resolving to a [[LitDataset]] containing the data at the given Resource, or rejecting if fetching it failed.
 */
export async function fetchLitDataset(
  url: UrlString,
  options: Partial<
    typeof internal_defaultFetchOptions
  > = internal_defaultFetchOptions
): Promise<LitDataset & WithResourceInfo> {
  const config = {
    ...internal_defaultFetchOptions,
    ...options,
  };

  const response = await config.fetch(url.value);
  if (!response.ok) {
    throw new Error(
      `Fetching the Resource failed: ${response.status} ${response.statusText}.`
    );
  }
  const data = await response.text();
  const triples = await turtleToTriples(data, url);
  const resource = dataset();
  triples.forEach((triple) => resource.add(triple));

  const resourceInfo = internal_parseResourceInfo(response);

  const resourceWithResourceInfo: LitDataset &
    WithResourceInfo = Object.assign(resource, { resourceInfo: resourceInfo });

  return resourceWithResourceInfo;
}

/**
<<<<<<< HEAD
 * Retrieve the information about a resource (e.g. access permissions) without
 * fetching the resource itself.
 *
 * @param url URL to fetch Resource metadata from.
 * @param options Optional parameter `options.fetch`: An alternative `fetch` function to make the HTTP request, compatible with the browser-native [fetch API](https://developer.mozilla.org/en-US/docs/Web/API/WindowOrWorkerGlobalScope/fetch#Parameters).
 * @returns Promise resolving to the metadata describing the given Resource, or rejecting if fetching it failed.
 */
export async function internal_fetchResourceInfo(
  url: UrlString,
  options: Partial<typeof defaultFetchOptions> = defaultFetchOptions
): Promise<WithResourceInfo["resourceInfo"]> {
  const config = {
    ...defaultFetchOptions,
    ...options,
  };

  const response = await config.fetch(url.value, { method: "HEAD" });
  if (!response.ok) {
    throw new Error(
      `Fetching the Resource metadata failed: ${response.status} ${response.statusText}.`
    );
  }

  const resourceInfo = parseResourceInfo(response);

  return resourceInfo;
}

/**
 * This (currently internal) function fetches the ACL indicated in the [[WithResourceInfo]]
 * attached to a resource.
 *
 * @internal
 * @param resourceInfo The Resource info with the ACL URL
 * @param options Optional parameter `options.fetch`: An alternative `fetch` function to make the HTTP request, compatible with the browser-native [fetch API](https://developer.mozilla.org/en-US/docs/Web/API/WindowOrWorkerGlobalScope/fetch#Parameters).
 */
export async function internal_fetchAcl(
  resourceInfo: WithResourceInfo,
  options: Partial<typeof defaultFetchOptions> = defaultFetchOptions
): Promise<unstable_WithAcl["acl"]> {
  if (!unstable_hasAccessibleAcl(resourceInfo)) {
    return {
      resourceAcl: null,
      fallbackAcl: null,
    };
  }
  const [resourceAcl, fallbackAcl] = await Promise.all([
    internal_fetchResourceAcl(resourceInfo, options),
    internal_fetchFallbackAcl(resourceInfo, options),
  ]);

  return {
    fallbackAcl: fallbackAcl,
    resourceAcl: resourceAcl,
  };
}

/**
 * Experimental: fetch a LitDataset and its associated Access Control List.
 *
 * This is an experimental function that fetches both a Resource's metadata, the linked ACL Resource (if
 * available), and the ACL that applies to it if the linked ACL Resource is not available (if accessible). This can
 * result in many HTTP requests being executed, in lieu of the Solid spec mandating servers to
 * provide this info in a single request. Therefore, and because this function is still
 * experimental, prefer [[fetchLitDataset]] instead.
 *
 * If the Resource's linked ACL Resource could not be fetched (because it does not exist, or because
 * the authenticated user does not have access to it), `acl.resourceAcl` will be `null`. If the
 * applicable Container's ACL is not accessible to the authenticated user, `acl.fallbackAcl` will be
 * `null`.
 *
 * @param url URL of the LitDataset to fetch.
 * @param options Optional parameter `options.fetch`: An alternative `fetch` function to make the HTTP request, compatible with the browser-native [fetch API](https://developer.mozilla.org/docs/Web/API/WindowOrWorkerGlobalScope/fetch#parameters).
 * @returns A Resource's metadata and the ACLs that apply to the Resource, if available to the authenticated user.
 */
export async function unstable_fetchResourceInfoWithAcl(
  url: UrlString,
  options: Partial<typeof defaultFetchOptions> = defaultFetchOptions
): Promise<WithResourceInfo & unstable_WithAcl> {
  const resourceInfo = await internal_fetchResourceInfo(url, options);
  const acl = await internal_fetchAcl({ resourceInfo }, options);
  return Object.assign({ resourceInfo }, { acl });
}

/**
 * @internal
 */
export function parseResourceInfo(
  response: Response
): WithResourceInfo["resourceInfo"] {
  const contentTypeParts =
    response.headers.get("Content-Type")?.split(";") ?? [];
  const isLitDataset =
    contentTypeParts.length > 0 &&
    ["text/turtle", "application/ld+json"].includes(contentTypeParts[0]);

  const resourceInfo: WithResourceInfo["resourceInfo"] = {
    fetchedFrom: DataFactory.namedNode(response.url),
    isLitDataset: isLitDataset,
    contentType: response.headers.get("Content-Type") ?? undefined,
  };

  const linkHeader = response.headers.get("Link");
  if (linkHeader) {
    const parsedLinks = LinkHeader.parse(linkHeader);
    const aclLinks = parsedLinks.get("rel", "acl");
    if (aclLinks.length === 1) {
      resourceInfo.unstable_aclUrl = DataFactory.namedNode(
        new URL(
          aclLinks[0].uri,
          // PMCB55: Could just use 'response.url'...?
          resourceInfo.fetchedFrom.value
        ).href
      );
    }
  }

  const wacAllowHeader = response.headers.get("WAC-Allow");
  if (wacAllowHeader) {
    resourceInfo.unstable_permissions = parseWacAllowHeader(wacAllowHeader);
  }

  return resourceInfo;
}

/**
 * @param resource Resource for which to check whether it is a Container.
 * @returns Whether `resource` is a Container.
 */
export function isContainer(resource: WithResourceInfo): boolean {
  return resource.resourceInfo.fetchedFrom.value.endsWith("/");
}

/**
 * @param resource Resource for which to check whether it contains a LitDataset.
 * @return Whether `resource` contains a LitDataset.
 */
export function isLitDataset(resource: WithResourceInfo): boolean {
  return resource.resourceInfo.isLitDataset;
}

/**
 * @param resource Resource for which to determine the Content Type.
 * @returns The Content Type, if known, or null if not known.
 */
export function getContentType(resource: WithResourceInfo): string | null {
  return resource.resourceInfo.contentType ?? null;
}

/**
=======
>>>>>>> 5f1608a1
 * Experimental: fetch a LitDataset and its associated Access Control List.
 *
 * This is an experimental function that fetches both a Resource, the linked ACL Resource (if
 * available), and the ACL that applies to it if the linked ACL Resource is not available. This can
 * result in many HTTP requests being executed, in lieu of the Solid spec mandating servers to
 * provide this info in a single request. Therefore, and because this function is still
 * experimental, prefer [[fetchLitDataset]] instead.
 *
 * If the Resource does not advertise the ACL Resource (because the authenticated user does not have
 * access to it), the `acl` property in the returned value will be null. `acl.resourceAcl` will be
 * undefined if the Resource's linked ACL Resource could not be fetched (because it does not exist),
 * and `acl.fallbackAcl` will be null if the applicable Container's ACL is not accessible to the
 * authenticated user.
 *
 * @param url URL of the LitDataset to fetch.
 * @param options Optional parameter `options.fetch`: An alternative `fetch` function to make the HTTP request, compatible with the browser-native [fetch API](https://developer.mozilla.org/docs/Web/API/WindowOrWorkerGlobalScope/fetch#parameters).
 * @returns A LitDataset and the ACLs that apply to it, if available to the authenticated user.
 */
export async function unstable_fetchLitDatasetWithAcl(
  url: UrlString,
  options: Partial<
    typeof internal_defaultFetchOptions
  > = internal_defaultFetchOptions
): Promise<LitDataset & WithResourceInfo & unstable_WithAcl> {
  const litDataset = await fetchLitDataset(url, options);
  const acl = await internal_fetchAcl(litDataset, options);
  return Object.assign(litDataset, { acl });
}

/**
 * Given a LitDataset, store it in a Solid Pod (overwriting the existing data at the given URL).
 *
 * @param url URL to save `litDataset` to.
 * @param litDataset The [[LitDataset]] to save.
 * @param options Optional parameter `options.fetch`: An alternative `fetch` function to make the HTTP request, compatible with the browser-native [fetch API](https://developer.mozilla.org/docs/Web/API/WindowOrWorkerGlobalScope/fetch#parameters).
 * @returns A Promise resolving to a [[LitDataset]] containing the stored data, or rejecting if saving it failed.
 */
export async function saveLitDatasetAt(
  url: UrlString,
  litDataset: LitDataset,
  options: Partial<
    typeof internal_defaultFetchOptions
  > = internal_defaultFetchOptions
): Promise<LitDataset & WithResourceInfo & WithChangeLog> {
  const config = {
    ...internal_defaultFetchOptions,
    ...options,
  };

  let requestInit: RequestInit;

  if (isUpdate(litDataset, url)) {
    const deleteStatement =
      litDataset.changeLog.deletions.length > 0
        ? `DELETE DATA {${(
            await triplesToTurtle(
              litDataset.changeLog.deletions.map(getNamedNodesForLocalNodes)
            )
          ).trim()}};`
        : "";
    const insertStatement =
      litDataset.changeLog.additions.length > 0
        ? `INSERT DATA {${(
            await triplesToTurtle(
              litDataset.changeLog.additions.map(getNamedNodesForLocalNodes)
            )
          ).trim()}};`
        : "";

    requestInit = {
      method: "PATCH",
      body: `${deleteStatement} ${insertStatement}`,
      headers: {
        "Content-Type": "application/sparql-update",
      },
    };
  } else {
    requestInit = {
      method: "PUT",
      body: await triplesToTurtle(
        Array.from(litDataset).map(getNamedNodesForLocalNodes)
      ),
      headers: {
        "Content-Type": "text/turtle",
        "If-None-Match": "*",
        Link: '<http://www.w3.org/ns/ldp#Resource>; rel="type"',
      },
    };
  }

  const response = await config.fetch(url.value, requestInit);

  if (!response.ok) {
    throw new Error(
      `Storing the Resource failed: ${response.status} ${response.statusText}.`
    );
  }

  const resourceInfo: WithResourceInfo["resourceInfo"] = hasResourceInfo(
    litDataset
  )
    ? { ...litDataset.resourceInfo, fetchedFrom: url }
    : { fetchedFrom: url, isLitDataset: true };
  const storedDataset: LitDataset &
    WithChangeLog &
    WithResourceInfo = Object.assign(litDataset, {
    changeLog: { additions: [], deletions: [] },
    resourceInfo: resourceInfo,
  });

  const storedDatasetWithResolvedIris = resolveLocalIrisInLitDataset(
    storedDataset
  );

  return storedDatasetWithResolvedIris;
}

function isUpdate(
  litDataset: LitDataset,
  url: UrlString
): litDataset is LitDataset &
  WithChangeLog &
  WithResourceInfo & { resourceInfo: { fetchedFrom: string } } {
  return (
    hasChangelog(litDataset) &&
    hasResourceInfo(litDataset) &&
    // PMCB55: Not sure why this type check is needed...?
    // typeof litDataset.resourceInfo.fetchedFrom === "string" &&
    typeof litDataset.resourceInfo.fetchedFrom === "object" &&
    litDataset.resourceInfo.fetchedFrom.equals(url)
  );
}

type SaveInContainerOptions = Partial<
  typeof internal_defaultFetchOptions & {
    slugSuggestion: string;
  }
>;
/**
 * Given a LitDataset, store it in a Solid Pod in a new Resource inside a Container.
 *
 * @param containerUrl URL of the Container in which to create a new Resource.
 * @param litDataset The [[LitDataset]] to save to a new Resource in the given Container.
 * @param options Optional parameter `options.fetch`: An alternative `fetch` function to make the HTTP request, compatible with the browser-native [fetch API](https://developer.mozilla.org/docs/Web/API/WindowOrWorkerGlobalScope/fetch#parameters).
 * @returns A Promise resolving to a [[LitDataset]] containing the stored data linked to the new Resource, or rejecting if saving it failed.
 */
export async function saveLitDatasetInContainer(
  containerUrl: UrlString,
  litDataset: LitDataset,
  options: SaveInContainerOptions = internal_defaultFetchOptions
): Promise<LitDataset & WithResourceInfo> {
  const config = {
    ...internal_defaultFetchOptions,
    ...options,
  };

  const rawTurtle = await triplesToTurtle(
    Array.from(litDataset).map(getNamedNodesForLocalNodes)
  );
  const headers: RequestInit["headers"] = {
    "Content-Type": "text/turtle",
    Link: '<http://www.w3.org/ns/ldp#Resource>; rel="type"',
  };
  if (options.slugSuggestion) {
    headers.slug = options.slugSuggestion;
  }
  const response = await config.fetch(containerUrl.value, {
    method: "POST",
    body: rawTurtle,
    headers: headers,
  });

  if (!response.ok) {
    throw new Error(
      `Storing the Resource in the Container failed: ${response.status} ${response.statusText}.`
    );
  }

  const locationHeader = response.headers.get("Location");
  if (locationHeader === null) {
    throw new Error(
      "Could not determine the location for the newly saved LitDataset."
    );
  }

  const resourceIri = new URL(
    locationHeader,
    new URL(containerUrl.value).origin
  ).href;
  const resourceInfo: WithResourceInfo["resourceInfo"] = {
    fetchedFrom: DataFactory.namedNode(resourceIri),
    isLitDataset: true,
  };
  const resourceWithResourceInfo: LitDataset & WithResourceInfo = Object.assign(
    litDataset,
    {
      resourceInfo: resourceInfo,
    }
  );

  const resourceWithResolvedIris = resolveLocalIrisInLitDataset(
    resourceWithResourceInfo
  );

  return resourceWithResolvedIris;
}

<<<<<<< HEAD
/**
 * Save the ACL for a Resource.
 *
 * @param resource The Resource to which the given ACL applies.
 * @param resourceAcl An [[unstable_AclDataset]] whose ACL Rules will apply to `resource`.
 * @param options Optional parameter `options.fetch`: An alternative `fetch` function to make the HTTP request, compatible with the browser-native [fetch API](https://developer.mozilla.org/docs/Web/API/WindowOrWorkerGlobalScope/fetch#parameters).
 */
export async function unstable_saveAclFor(
  resource: unstable_WithAccessibleAcl,
  resourceAcl: unstable_AclDataset,
  options: Partial<typeof defaultSaveOptions> = defaultSaveOptions
): Promise<unstable_AclDataset & WithResourceInfo> {
  const savedDataset = await saveLitDatasetAt(
    resource.resourceInfo.unstable_aclUrl,
    resourceAcl,
    options
  );
  const savedAclDataset: unstable_AclDataset &
    typeof savedDataset = Object.assign(savedDataset, {
    accessTo: resource.resourceInfo.fetchedFrom,
  });

  return savedAclDataset;
}

/**
 * Remove the ACL of a Resource.
 *
 * @param resource The Resource for which you want to delete the Access Control List Resource.
 * @param options Optional parameter `options.fetch`: An alternative `fetch` function to make the HTTP request, compatible with the browser-native [fetch API](https://developer.mozilla.org/docs/Web/API/WindowOrWorkerGlobalScope/fetch#parameters).
 */
export async function unstable_deleteAclFor<
  Resource extends WithResourceInfo & unstable_WithAccessibleAcl
>(
  resource: Resource,
  options: Partial<typeof defaultSaveOptions> = defaultSaveOptions
): Promise<Resource & { acl: { resourceAcl: null } }> {
  const config = {
    ...defaultSaveOptions,
    ...options,
  };

  const response = await config.fetch(
    resource.resourceInfo.unstable_aclUrl.value,
    {
      method: "DELETE",
    }
  );

  if (!response.ok) {
    throw new Error(
      `Deleting the ACL failed: ${response.status} ${response.statusText}.`
    );
  }

  const storedResource = Object.assign(resource, {
    acl: {
      resourceAcl: null,
    },
  });

  return storedResource;
}

=======
>>>>>>> 5f1608a1
function getNamedNodesForLocalNodes(quad: Quad): Quad {
  const subject = isLocalNode(quad.subject)
    ? getNamedNodeFromLocalNode(quad.subject)
    : quad.subject;
  const object = isLocalNode(quad.object)
    ? getNamedNodeFromLocalNode(quad.object)
    : quad.object;

  return {
    ...quad,
    subject: subject,
    object: object,
  };
}

function getNamedNodeFromLocalNode(localNode: LocalNode): NamedNode {
  return DataFactory.namedNode("#" + localNode.name);
}

function resolveLocalIrisInLitDataset<
  Dataset extends LitDataset & WithResourceInfo
>(litDataset: Dataset): Dataset {
  const resourceIri = getFetchedFrom(litDataset);
  const unresolvedQuads = Array.from(litDataset);

  unresolvedQuads.forEach((unresolvedQuad) => {
    const resolvedQuad = resolveIriForLocalNodes(unresolvedQuad, resourceIri);
    litDataset.delete(unresolvedQuad);
    litDataset.add(resolvedQuad);
  });

  return litDataset;
}<|MERGE_RESOLUTION|>--- conflicted
+++ resolved
@@ -87,159 +87,6 @@
 }
 
 /**
-<<<<<<< HEAD
- * Retrieve the information about a resource (e.g. access permissions) without
- * fetching the resource itself.
- *
- * @param url URL to fetch Resource metadata from.
- * @param options Optional parameter `options.fetch`: An alternative `fetch` function to make the HTTP request, compatible with the browser-native [fetch API](https://developer.mozilla.org/en-US/docs/Web/API/WindowOrWorkerGlobalScope/fetch#Parameters).
- * @returns Promise resolving to the metadata describing the given Resource, or rejecting if fetching it failed.
- */
-export async function internal_fetchResourceInfo(
-  url: UrlString,
-  options: Partial<typeof defaultFetchOptions> = defaultFetchOptions
-): Promise<WithResourceInfo["resourceInfo"]> {
-  const config = {
-    ...defaultFetchOptions,
-    ...options,
-  };
-
-  const response = await config.fetch(url.value, { method: "HEAD" });
-  if (!response.ok) {
-    throw new Error(
-      `Fetching the Resource metadata failed: ${response.status} ${response.statusText}.`
-    );
-  }
-
-  const resourceInfo = parseResourceInfo(response);
-
-  return resourceInfo;
-}
-
-/**
- * This (currently internal) function fetches the ACL indicated in the [[WithResourceInfo]]
- * attached to a resource.
- *
- * @internal
- * @param resourceInfo The Resource info with the ACL URL
- * @param options Optional parameter `options.fetch`: An alternative `fetch` function to make the HTTP request, compatible with the browser-native [fetch API](https://developer.mozilla.org/en-US/docs/Web/API/WindowOrWorkerGlobalScope/fetch#Parameters).
- */
-export async function internal_fetchAcl(
-  resourceInfo: WithResourceInfo,
-  options: Partial<typeof defaultFetchOptions> = defaultFetchOptions
-): Promise<unstable_WithAcl["acl"]> {
-  if (!unstable_hasAccessibleAcl(resourceInfo)) {
-    return {
-      resourceAcl: null,
-      fallbackAcl: null,
-    };
-  }
-  const [resourceAcl, fallbackAcl] = await Promise.all([
-    internal_fetchResourceAcl(resourceInfo, options),
-    internal_fetchFallbackAcl(resourceInfo, options),
-  ]);
-
-  return {
-    fallbackAcl: fallbackAcl,
-    resourceAcl: resourceAcl,
-  };
-}
-
-/**
- * Experimental: fetch a LitDataset and its associated Access Control List.
- *
- * This is an experimental function that fetches both a Resource's metadata, the linked ACL Resource (if
- * available), and the ACL that applies to it if the linked ACL Resource is not available (if accessible). This can
- * result in many HTTP requests being executed, in lieu of the Solid spec mandating servers to
- * provide this info in a single request. Therefore, and because this function is still
- * experimental, prefer [[fetchLitDataset]] instead.
- *
- * If the Resource's linked ACL Resource could not be fetched (because it does not exist, or because
- * the authenticated user does not have access to it), `acl.resourceAcl` will be `null`. If the
- * applicable Container's ACL is not accessible to the authenticated user, `acl.fallbackAcl` will be
- * `null`.
- *
- * @param url URL of the LitDataset to fetch.
- * @param options Optional parameter `options.fetch`: An alternative `fetch` function to make the HTTP request, compatible with the browser-native [fetch API](https://developer.mozilla.org/docs/Web/API/WindowOrWorkerGlobalScope/fetch#parameters).
- * @returns A Resource's metadata and the ACLs that apply to the Resource, if available to the authenticated user.
- */
-export async function unstable_fetchResourceInfoWithAcl(
-  url: UrlString,
-  options: Partial<typeof defaultFetchOptions> = defaultFetchOptions
-): Promise<WithResourceInfo & unstable_WithAcl> {
-  const resourceInfo = await internal_fetchResourceInfo(url, options);
-  const acl = await internal_fetchAcl({ resourceInfo }, options);
-  return Object.assign({ resourceInfo }, { acl });
-}
-
-/**
- * @internal
- */
-export function parseResourceInfo(
-  response: Response
-): WithResourceInfo["resourceInfo"] {
-  const contentTypeParts =
-    response.headers.get("Content-Type")?.split(";") ?? [];
-  const isLitDataset =
-    contentTypeParts.length > 0 &&
-    ["text/turtle", "application/ld+json"].includes(contentTypeParts[0]);
-
-  const resourceInfo: WithResourceInfo["resourceInfo"] = {
-    fetchedFrom: DataFactory.namedNode(response.url),
-    isLitDataset: isLitDataset,
-    contentType: response.headers.get("Content-Type") ?? undefined,
-  };
-
-  const linkHeader = response.headers.get("Link");
-  if (linkHeader) {
-    const parsedLinks = LinkHeader.parse(linkHeader);
-    const aclLinks = parsedLinks.get("rel", "acl");
-    if (aclLinks.length === 1) {
-      resourceInfo.unstable_aclUrl = DataFactory.namedNode(
-        new URL(
-          aclLinks[0].uri,
-          // PMCB55: Could just use 'response.url'...?
-          resourceInfo.fetchedFrom.value
-        ).href
-      );
-    }
-  }
-
-  const wacAllowHeader = response.headers.get("WAC-Allow");
-  if (wacAllowHeader) {
-    resourceInfo.unstable_permissions = parseWacAllowHeader(wacAllowHeader);
-  }
-
-  return resourceInfo;
-}
-
-/**
- * @param resource Resource for which to check whether it is a Container.
- * @returns Whether `resource` is a Container.
- */
-export function isContainer(resource: WithResourceInfo): boolean {
-  return resource.resourceInfo.fetchedFrom.value.endsWith("/");
-}
-
-/**
- * @param resource Resource for which to check whether it contains a LitDataset.
- * @return Whether `resource` contains a LitDataset.
- */
-export function isLitDataset(resource: WithResourceInfo): boolean {
-  return resource.resourceInfo.isLitDataset;
-}
-
-/**
- * @param resource Resource for which to determine the Content Type.
- * @returns The Content Type, if known, or null if not known.
- */
-export function getContentType(resource: WithResourceInfo): string | null {
-  return resource.resourceInfo.contentType ?? null;
-}
-
-/**
-=======
->>>>>>> 5f1608a1
  * Experimental: fetch a LitDataset and its associated Access Control List.
  *
  * This is an experimental function that fetches both a Resource, the linked ACL Resource (if
@@ -447,73 +294,6 @@
   return resourceWithResolvedIris;
 }
 
-<<<<<<< HEAD
-/**
- * Save the ACL for a Resource.
- *
- * @param resource The Resource to which the given ACL applies.
- * @param resourceAcl An [[unstable_AclDataset]] whose ACL Rules will apply to `resource`.
- * @param options Optional parameter `options.fetch`: An alternative `fetch` function to make the HTTP request, compatible with the browser-native [fetch API](https://developer.mozilla.org/docs/Web/API/WindowOrWorkerGlobalScope/fetch#parameters).
- */
-export async function unstable_saveAclFor(
-  resource: unstable_WithAccessibleAcl,
-  resourceAcl: unstable_AclDataset,
-  options: Partial<typeof defaultSaveOptions> = defaultSaveOptions
-): Promise<unstable_AclDataset & WithResourceInfo> {
-  const savedDataset = await saveLitDatasetAt(
-    resource.resourceInfo.unstable_aclUrl,
-    resourceAcl,
-    options
-  );
-  const savedAclDataset: unstable_AclDataset &
-    typeof savedDataset = Object.assign(savedDataset, {
-    accessTo: resource.resourceInfo.fetchedFrom,
-  });
-
-  return savedAclDataset;
-}
-
-/**
- * Remove the ACL of a Resource.
- *
- * @param resource The Resource for which you want to delete the Access Control List Resource.
- * @param options Optional parameter `options.fetch`: An alternative `fetch` function to make the HTTP request, compatible with the browser-native [fetch API](https://developer.mozilla.org/docs/Web/API/WindowOrWorkerGlobalScope/fetch#parameters).
- */
-export async function unstable_deleteAclFor<
-  Resource extends WithResourceInfo & unstable_WithAccessibleAcl
->(
-  resource: Resource,
-  options: Partial<typeof defaultSaveOptions> = defaultSaveOptions
-): Promise<Resource & { acl: { resourceAcl: null } }> {
-  const config = {
-    ...defaultSaveOptions,
-    ...options,
-  };
-
-  const response = await config.fetch(
-    resource.resourceInfo.unstable_aclUrl.value,
-    {
-      method: "DELETE",
-    }
-  );
-
-  if (!response.ok) {
-    throw new Error(
-      `Deleting the ACL failed: ${response.status} ${response.statusText}.`
-    );
-  }
-
-  const storedResource = Object.assign(resource, {
-    acl: {
-      resourceAcl: null,
-    },
-  });
-
-  return storedResource;
-}
-
-=======
->>>>>>> 5f1608a1
 function getNamedNodesForLocalNodes(quad: Quad): Quad {
   const subject = isLocalNode(quad.subject)
     ? getNamedNodeFromLocalNode(quad.subject)
